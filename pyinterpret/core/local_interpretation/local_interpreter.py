--- conflicted
+++ resolved
@@ -4,27 +4,23 @@
 import pandas as pd
 from  sklearn import metrics
 from sklearn.linear_model import LinearRegression
-<<<<<<< HEAD
+
 from sklearn.preprocessing import StandardScaler
 from sklearn.neighbors import NearestNeighbors
 from ...util.kernels import rbf_kernel
-=======
->>>>>>> 475cc1fd
+
 
 from .base import BaseLocalInterpretation
 
 
 class LocalInterpreter(BaseLocalInterpretation):
-<<<<<<< HEAD
+
     """Contains all methods for LIME style interpretations"""
 
     def lime_ds(self, data_row, predict_fn, similarity_method='local-affinity-scaling',
                 sample=False, n_samples=5000,
                 sampling_strategy='uniform-over-similarity-ranks',
-=======
-    def lime_ds(self, data_row, predict_fn, sample=False,
-                n_samples=5000, sampling_strategy='uniform-over-similarity-ranks',
->>>>>>> 475cc1fd
+
                 distance_metric='euclidean', kernel_width=None,
                 explainer_model=LinearRegression):
 
@@ -38,7 +34,6 @@
                 The observation to explain.
             predict_fn(function):
                 The model to explain
-<<<<<<< HEAD
             similarity_method(string):
                 The means by which similarities are computed. Currently supported
                 options:
@@ -56,8 +51,6 @@
                         adaptive kernel function that weights according to local scales
                         of the given data_row and each point in the neighborhood.
 
-=======
->>>>>>> 475cc1fd
             sample(Bool):
                 Whether or not to sample the data.
             distance_metric(string):
@@ -75,21 +68,10 @@
         if kernel_width is None:
             kernel_width = np.sqrt(self.data_set.dim) * .75
 
-<<<<<<< HEAD
-=======
-        if explainer_model is None:
-            explainer_model = LinearRegression
-
->>>>>>> 475cc1fd
         explainer_model = explainer_model()
 
         self._check_explainer_model_pre_train(explainer_model)
         predict_fn = self.build_annotated_model(predict_fn)
-<<<<<<< HEAD
-=======
-
-        kernel_fn = lambda d: np.sqrt(np.exp(-(d ** 2) / kernel_width ** 2))
->>>>>>> 475cc1fd
 
         # data that has been sampled
         neighborhood = self.interpreter.data_set.generate_sample(strategy=sampling_strategy,
@@ -97,7 +79,6 @@
                                                                  n_samples_from_dataset=n_samples)
         self._check_neighborhood(neighborhood)
 
-<<<<<<< HEAD
         if similarity_method == 'cosine-similarity':
             weights = self.get_weights_from_cosine_similarity(neighborhood.values,
                                                               data_row)
@@ -117,12 +98,7 @@
                                                                  distance_metric)
         else:
             raise ValueError("{} is not a valid similarity method".format(similarity_method))
-=======
-        distances = metrics.pairwise_distances(
-            neighborhood,
-            data_row.reshape(1, -1),
-            metric=distance_metric).ravel()
->>>>>>> 475cc1fd
+
 
         weights = kernel_fn(distances)
         predictions = predict_fn(neighborhood)
@@ -132,7 +108,7 @@
         #results = pd.DataFrame(explainer_model.coef_, self.data_set.feature_ids, index = 'coef')
         return explainer_model.coef_
 
-<<<<<<< HEAD
+
     @staticmethod
     def get_weights_kernel_tranformation_of_scaled_euclidean_distance(neighborhood,
                                                                       point,
@@ -208,24 +184,18 @@
     def _check_neighborhood(neighborhood):
         assert isinstance(neighborhood, (np.ndarray, pd.DataFrame))
 
-=======
->>>>>>> 475cc1fd
+
     def local_explainer(self, training_data, feature_names=None, categorical_features=None,
                         categorical_names=None, kernel_width=3, verbose=False, class_names=None,
                         feature_selection='auto', discretize_continuous=True):
         """Uses the lime package for explanations
 
-<<<<<<< HEAD
         import lime
         import lime.lime_tabular
         return lime.lime_tabular.LimeTabularExplainer(training_data, feature_names=feature_names,
                                                class_names=class_names, discretize_continuous=True)
         """
         pass
-=======
-        #return lime.lime_tabular.LimeTabularExplainer(training_data, feature_names=feature_names,
-        #                                       class_names=class_names, discretize_continuous=True)
-        pass
 
     def _check_explainer_model_pre_train(self, explainer_model):
         assert hasattr(explainer_model, 'fit'), "Model needs to have a fit method "
@@ -234,5 +204,4 @@
         assert hasattr(explainer_model, 'coef_'), "Model needs to have coefficients to explain "
 
     def _check_neighborhood(self, neighborhood):
-        assert isinstance(neighborhood, (np.ndarray, pd.DataFrame))
->>>>>>> 475cc1fd
+        assert isinstance(neighborhood, (np.ndarray, pd.DataFrame))