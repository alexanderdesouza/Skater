"""Partial Dependence class"""
from itertools import product, cycle
import numpy as np
import pandas as pd
import re
import matplotlib.pyplot as plt
from mpl_toolkits.mplot3d import Axes3D
from matplotlib.ticker import ScalarFormatter
from pathos.multiprocessing import ProcessingPool as Pool
from matplotlib.axes._subplots import Axes as mpl_axes
from matplotlib import cm

from .base import BaseGlobalInterpretation
from ...util import exceptions
from ...util.kernels import flatten
from ...util.plotting import COLORS, ColorMap, coordinate_gradients_to_1d_colorscale, plot_2d_color_scale

plt.rcParams['figure.autolayout'] = True

<<<<<<< HEAD

def _compute_pd(index, estimator_fn, grid_expanded, number_of_classes, feature_ids, input_data):
    """ Helper function to compute partial dependence for each grid value

    Parameters:
    -----------
    index(int): row index for the grid
    estimator_fn(estimator.function):
        an estimator function of a fitted model used to derive prediction.
        Supports classification(binary, multi-class) and regression.
    grid_expanded(numpy.ndarray:
        The grid of ``target_labels` for which partial dependence needs to be computed
    number_of_classes(int):
        unique number of classes in the ``target_labels``
    feature_ids(list):
        the names/ids of the features for which partial dependence is to be computed.
    input_data(numpy.ndarray):
        input sample data as array to compute partial dependence

    Returns
    -------
    pd_dict(dict, shape={'sd': <>, 'val_1': <>, 'mean'} : containing estimated value on sample dataset
    """
    data_sample = input_data.copy()
    pd_dict = {}
    new_row = grid_expanded[index]

    for feature_idx, feature_id in enumerate(feature_ids):
        data_sample[feature_id] = new_row[feature_idx]

    predictions = estimator_fn(data_sample.values)
    mean_prediction = np.mean(predictions, axis=0)
    std_prediction = np.std(predictions, axis=0)

    for feature_idx, feature_id in enumerate(feature_ids):
        val_col = 'val_{}'.format(feature_id)
        pd_dict[val_col] = new_row[feature_idx]

    if number_of_classes == 1:
        pd_dict['mean'] = mean_prediction
        pd_dict['sd'] = std_prediction
    elif number_of_classes == 2:
        mean_col = 'mean_class_{}'.format(1)
        pd_dict[mean_col] = mean_prediction[-1]
        pd_dict['sd'] = std_prediction[-1]
    else:
        for class_i in range(mean_prediction.shape[0]):
            mean_col = 'mean_class_{}'.format(class_i)
            pd_dict[mean_col] = mean_prediction[class_i]
            # we can return 1 sd since its a common variance across classes
            # TODO: if redundant, and is needed there could be a better way to address it
            # this line is currently redundant, as in it gets executed multiple times
            pd_dict['sd'] = std_prediction[class_i]
    return pd_dict


=======
>>>>>>> b9c000b7
class PartialDependence(BaseGlobalInterpretation):
    """Contains methods for partial dependence. Subclass of BaseGlobalInterpretation"""

    __all__ = ['partial_dependence', 'plot_partial_dependence']

    _pdp_metadata = {}
    _predict_fn = None

    @staticmethod
    def _build_fresh_metadata_dict():
        return {
            'pdp_cols': {},
            'sd_col':'',
            'val_cols':[]
        }


    def build_pd_meta_dict(self):
        # TODO: we need to address if this is needed at all. There could be a better way to do this
        if self._predict_fn.n_classes > 1:
            classes = range(self._predict_fn.n_classes)
            self._pdp_metadata['pdp_cols'] = {
                class_i: "mean_class_{}".format(class_i) for class_i in classes
            }
        else:
            self._pdp_metadata['pdp_cols'] = {0:'mean'}

        self._pdp_metadata['sd_col'] = 'sd'
        self.interpreter.logger.debug("PDP df metadata: {}".format(self._pdp_metadata))


    def partial_dependence(self, feature_ids, predict_fn, grid=None, grid_resolution=100, n_jobs=1,
                           grid_range=None, sample=False,
                           sampling_strategy='uniform-over-similarity-ranks',
                           n_samples=5000, bin_count=50, samples_per_bin=10):

        """
        Computes partial_dependence of a set of variables. Essentially approximates
        the partial partial_dependence of the predict_fn with respect to the variables
        passed.

        Parameters:
        -----------
        feature_ids(list):
            the names/ids of the features for which partial dependence is to be computed.
            Note that the algorithm's complexity scales exponentially with additional
            features, so generally one should only look at one or two features at a
            time. These feature ids must be available in the class's associated DataSet.
            As of now, we only support looking at 1 or 2 features at a time.

        predict_fn(estimator.function):
            an estimator function of a fitted model used to derive prediction. Supports
            classification and regression. Supports classification(binary, multi-class) and regression.
            predictions = predict_fn(data)

        grid(numpy.ndarray):
            2 dimensional array on which we fix values of features. Note this is
            determined automatically if not given based on the percentiles of the
            dataset.

        grid_resolution(int):
            how many unique values to include in the grid. If the percentile range
            is 5% to 95%, then that range will be cut into <grid_resolution>
            equally size bins.

        n_jobs(int):
            The number of CPUs to use to compute the PDs. -1 means 'all CPUs'.
            Defaults to using all cores(-1).

        grid_range(tuple):
            the percentile extrama to consider. 2 element tuple, increasing, bounded
            between 0 and 1.

        sample(bool):
            Whether to sample from the original dataset.

        sampling_strategy(string):
            If sampling, which approach to take. See DataSet.generate_sample for
            details.

        n_samples(int):
            The number of samples to use from the original dataset. Note this is
            only active if sample = True and sampling strategy = 'uniform'. If
            using 'uniform-over-similarity-ranks', use samples per bin

        bin_count(int):
            The number of bins to use when using the similarity based sampler. Note
            this is only active if sample = True and
            sampling_strategy = 'uniform-over-similarity-ranks'.
            total samples = bin_count * samples per bin.

        samples_per_bin(int):
            The number of samples to collect for each bin within the sampler. Note
            this is only active if sample = True and
            sampling_strategy = 'uniform-over-similarity-ranks'. If using
            sampling_strategy = 'uniform', use n_samples.
            total samples = bin_count * samples per bin.

        Example
        --------
        >>> from sklearn.ensemble import RandomForestClassier
        >>> rf = RandomForestClassier()
        >>> rf.fit(X,y)
        >>> partial_dependence(feature_ids, rf.predict)
            or
        >>> partial_dependence(feature_ids, rf.predict_proba)
        """
        # TODO: There might be a better place to do this check
        pattern_to_check = 'classifier.predict |logisticregression.predict '
        if re.search(r'{}'.format(pattern_to_check), str(predict_fn).lower()):
            raise exceptions.ModelError("Incorrect estimator function used for computing partial dependence, try one "
                                        "with which give probability estimates")

        if len(feature_ids) >= 3:
            too_many_features_err_msg = "Pass in at most 2 features for pdp. If you have a " \
                                        "use case where you'd like to look at 3 simultaneously" \
                                        ", please let us know."
            raise exceptions.TooManyFeaturesError(too_many_features_err_msg)

        if len(feature_ids) == 0:
            empty_features_err_msg = "Feature ids must have non-zero length"
            raise exceptions.EmptyFeatureListError(empty_features_err_msg)

        if len(set(feature_ids)) != len(feature_ids):
            duplicate_features_error_msg = "feature_ids cannot contain duplicate values"
            raise exceptions.DuplicateFeaturesError(duplicate_features_error_msg)

        if self.data_set is None:
            load_data_not_called_err_msg = "self.interpreter.data_set not found. " \
                                           "Please call Interpretation.load_data " \
                                           "before running this method."
            raise exceptions.DataSetNotLoadedError(load_data_not_called_err_msg)

        # TODO: This we can change easily to functional style
        missing_feature_ids = []
        for feature_id in feature_ids:
            if feature_id not in self.data_set.feature_ids:
                missing_feature_ids.append(feature_id)

        if missing_feature_ids:
            missing_feature_id_err_msg = "Features {0} not found in " \
                                         "Interpretation.data_set.feature_ids" \
                                         "{1}".format(missing_feature_ids, self.data_set.feature_ids)
            raise KeyError(missing_feature_id_err_msg)

        if grid_range is None:
            grid_range = (.05, 0.95)
        else:
            if not hasattr(grid_range, "__iter__"):
                err_msg = "Grid range {} needs to be an iterable".format(grid_range)
                raise exceptions.MalformedGridRangeError(err_msg)

        self._check_grid_range(grid_range)
        self._pdp_metadata = self._build_fresh_metadata_dict()
        self._pdp_metadata['val_cols'] = ['val_{}'.format(i) for i in feature_ids]

        # if you dont pass a grid, build one.
        grid = np.array(grid)
        if not grid.any():
            # Currently, if a given feature only has two unique values
            # then the grid will only include those two. Otherwise itll take the percentile
            # range according with grid_resolution bins.
            # sklearn however just returns the all unique values if the number of unique
            # values is less then grid resolution.
            # TODO: evaluate cases when len(unique(feature))==2
            grid = self.data_set.generate_grid(feature_ids,
                                               grid_resolution=grid_resolution,
                                               grid_range=grid_range)
        else:
            if len(grid.shape) == 1 and not hasattr(grid[0], "__iter__"):
                grid = grid[:, np.newaxis].T
                grid_resolution = grid.shape[1]

        self.interpreter.logger.debug("Grid shape used for pdp: {}".format(grid.shape))
        self.interpreter.logger.debug("Grid resolution for pdp: {}".format(grid_resolution))

        # make sure data_set module is giving us correct data structure
        self._check_grid(grid, feature_ids)

        # generate data
        data_sample = self.data_set.generate_sample(strategy=sampling_strategy,
                                                    sample=sample,
                                                    n_samples_from_dataset=n_samples,
                                                    samples_per_bin=samples_per_bin,
                                                    bin_count=bin_count)

        self.interpreter.logger.debug("Shape of sampled data: {}".format(data_sample.shape))
        #TODO: Add check for non-empty data

        # make sure data_set module is giving us correct data structure
        self._check_dataset_type(data_sample)
        self._predict_fn = self.build_annotated_model(predict_fn, examples=data_sample)

        # cartesian product of grid
        grid_expanded = np.array(list(product(*grid)))

        if grid_expanded.shape[0] <= 0:
            empty_grid_expanded_err_msg = "Must have at least 1 pdp value" \
                                          "grid shape: {}".format(grid_expanded.shape)
            raise exceptions.MalformedGridError(empty_grid_expanded_err_msg)

        n_classes = self._predict_fn.n_classes
        pd_list = []
        import functools
        executor_instance = Pool(n_jobs) if n_jobs > 0 else Pool()
        for pd_row in executor_instance.map(functools.partial(_compute_pd, estimator_fn=predict_fn,
                                                              grid_expanded=grid_expanded, number_of_classes=n_classes,
                                                              feature_ids=feature_ids, input_data=data_sample),
                                            [i for i in range(grid_expanded.shape[0])]):
            pd_list.append(pd_row)
        self.build_pd_meta_dict()
        return pd.DataFrame(pd_list)


    def plot_partial_dependence(self, feature_ids, predict_fn, class_id=None,
                                grid=None, grid_resolution=100,
                                grid_range=None, sample=False,
                                sampling_strategy='uniform-over-similarity-ranks',
                                n_samples=5000, bin_count=50, samples_per_bin=10,
                                with_variance=False, n_jobs=-1):

        """
        Computes partial_dependence of a set of variables. Essentially approximates
        the partial partial_dependence of the predict_fn with respect to the variables
        passed.

        Parameters:
        -----------
        feature_ids(list):
            the names/ids of the features for which we compute partial dependence.
            Note that the algorithm's complexity scales exponentially with additional
            features, so generally one should only look at one or two features at a
            time. These feature ids must be avaiable in the class's associated DataSet.

            As of now, we only support looking at 1 or 2 features at a time.

        predict_fn(predict_fn):
            an estimator function of a fitted model used to derive prediction. Supports
            classification and regression. Supports classification(binary, multi-class) and regression.

        grid(numpy.ndarray):
            2 dimensional array on which we fix values of features. Note this is
            determined automatically if not given based on the percentiles of the
            dataset.

        grid_resolution(int):
            how many unique values to include in the grid. If the percentile range
            is 5% to 95%, then that range will be cut into <grid_resolution>
            equally size bins.

        grid_range(tuple):
            the percentile extrama to consider. 2 element tuple, increasing, bounded
            between 0 and 1.

        sample(bool):
            Whether to sample from the original dataset.

        sampling_strategy(string):
            If sampling, which approach to take. See DataSet.generate_sample for
            details.

        n_samples(int):
            The number of samples to use from the original dataset. Note this is
            only active if sample = True and sampling strategy = 'uniform'. If
            using 'uniform-over-similarity-ranks', use samples per bin

        bin_count(int):
            The number of bins to use when using the similarity based sampler. Note
            this is only active if sample = True and
            sampling_strategy = 'uniform-over-similarity-ranks'.
            total samples = bin_count * samples per bin.

        samples_per_bin(int):
            The number of samples to collect for each bin within the sampler. Note
            this is only active if sample = True and
            sampling_strategy = 'uniform-over-similarity-ranks'. If using
            sampling_strategy = 'uniform', use n_samples.
            total samples = bin_count * samples per bin.

        with_variance(bool):
            whether to include pdp error bars in the plots. Currently disabled for 3D
            plots for visibility. If you have a use case where you'd like error bars for
            3D pdp plots, let us know!

        plot_title(string):
            title for pdp plots

        n_jobs(int):
            The number of CPUs to use to compute the PDs. -1 means 'all CPUs'.
            Defaults to using all cores(-1).

        Example
        --------
        >>> from sklearn.ensemble import GradientBoostingRegressor
        >>> from sklearn.datasets.california_housing import fetch_california_housing
        >>> cal_housing = fetch_california_housing()
        # split 80/20 train-test
        >>> x_train, x_test, y_train, y_test = train_test_split(cal_housing.data,
        >>>                             cal_housing.target, test_size=0.2, random_state=1)
        >>> names = cal_housing.feature_names
        >>> print("Training the estimator...")
        >>> estimator = GradientBoostingRegressor(n_estimators=10, max_depth=4,
        >>>                             learning_rate=0.1, loss='huber', random_state=1)
        >>> estimator.fit(x_train, y_train)
        >>> from pyinterpret.core.explanations import Interpretation
        >>> interpreter = Interpretation()
        >>> print("Feature name: {}".format(names))
        >>> interpreter.load_data(X_train, feature_names=names)
        >>> print("Input feature name: {}".format[names[1], names[5]])
        >>> interpreter.partial_dependence.plot_partial_dependence([names[1], names[5]], clf.predict,
        >>>                                                         n_samples=100, n_jobs=1)

        """

        # in the event that a user wants a 3D pdp with multiple classes, how should
        # we handle this? currently each class will get its own figure
        pd_df = self.partial_dependence(feature_ids, predict_fn,
                                        grid=grid, grid_resolution=grid_resolution,
                                        grid_range=grid_range, sample=sample,
                                        sampling_strategy=sampling_strategy,
                                        n_samples=n_samples, bin_count=bin_count,
                                        samples_per_bin=samples_per_bin, n_jobs=n_jobs)

        self.interpreter.logger.info("done computing pd, now plotting ...")
        ax = self._plot_pdp_from_df(feature_ids, pd_df, with_variance=with_variance)
        return ax


    def _plot_pdp_from_df(self, feature_ids, pdp, with_variance=False,
                          plot_title=None, disable_offset=True):
        n_features = len(feature_ids)

        mean_columns = self._pdp_metadata['pdp_cols'].values()
        val_columns = self._pdp_metadata['val_cols']

        self.interpreter.logger.debug("Mean columns: {}".format(mean_columns))

        if n_features == 1:
            feature_name = val_columns[0]
            return self._2d_pdp_plot(pdp, feature_name, self._pdp_metadata,
                                     with_variance=with_variance,
                                     plot_title=plot_title, disable_offset=disable_offset)

        elif n_features == 2:
            feature1, feature2 = val_columns
<<<<<<< HEAD
            return self._3d_pdp_plot_turbo_booster(pdp, feature1, feature2, self._pdp_metadata,
                                                   with_variance=with_variance,
                                                   plot_title=plot_title)

=======
            return self._3d_pdp_plot(pdp, feature1, feature2, self._pdp_metadata,
                                     with_variance=with_variance,
                                     plot_title=plot_title)
>>>>>>> b9c000b7

    def _2d_pdp_plot(self, pdp, feature_name, pdp_metadata,
                     with_variance=False, plot_title=None, disable_offset=True):
        colors = cycle(COLORS)
        figure_list, axis_list = [], []

        class_col_pairs = pdp_metadata['pdp_cols'].items()
        sd_col = pdp_metadata['sd_col']

        # if there are just 2 classes, pick the last one.
        if len(class_col_pairs) == 2:
            class_col_pairs = [class_col_pairs[-1]]

        for class_name, mean_col in class_col_pairs:
            # if class_name is None:
            #     raise ValueError("Could not parse class name from {}".format(mean_col))
            f, ax = plt.subplots(1)
            figure_list.append(f)
            axis_list.append(ax)
            color = next(colors)

            data = pdp.set_index(feature_name)
            plane = data[mean_col]

            # if binary feature, then len(pdp) == 2 -> barchart
            if self._is_feature_binary(pdp, mean_col):
                if with_variance:
                    error = data[sd_col]
                else:
                    error = None
                plane.plot(kind='bar', ax=ax, color=color, yerr=error)
            else:
                plane.plot(ax=ax, color=color)
                if with_variance:
                    upper_plane = plane + data[sd_col]
                    lower_plane = plane - data[sd_col]
                    ax.fill_between(data.index.values,
                                    lower_plane.values,
                                    upper_plane.values,
                                    alpha=.2,
                                    color=color)

            if plot_title:
                ax.set_title(plot_title)
            ax.set_ylabel('Predicted {}'.format(class_name))
            ax.set_xlabel(feature_name)
            handles, labels = ax.get_legend_handles_labels()
            ax.legend(handles, labels)
            if disable_offset:
                ax.yaxis.set_major_formatter(ScalarFormatter())
        return flatten([figure_list, axis_list])


    def _is_feature_binary(self, pdp, feature):
        data = pdp[feature].values
        if len(np.unique(data)) == 2:
            return True
        else:
            return False


    def _3d_pdp_plot(self, pdp, feature1, feature2, pdp_metadata,
                     with_variance=False, plot_title=None, disable_offset=True):
<<<<<<< HEAD
        colors = cycle(COLORS)
        figure_list, axis_list = [], []

        class_col_pairs = pdp_metadata['pdp_cols'].items()
        sd_col = pdp_metadata['sd_col']

        #if there are just 2 classes, pick the last one.
        if len(class_col_pairs) == 2:
            class_col_pairs = [class_col_pairs[-1]]

        for class_name, mean_col in class_col_pairs:
            f = plt.figure()
            ax = f.add_subplot(111, projection='3d')
            if plot_title:
                ax.set_title("Partial Dependence")
            figure_list.append(f)
            axis_list.append(ax)
            color = colors.next()
            ax.plot_trisurf(pdp[feature1].values, pdp[feature2].values,
                            pdp[mean_col].values, alpha=.5, color=color)
            if with_variance:
                var_color = colors.next()
                ax.plot_trisurf(pdp[feature1].values, pdp[feature2].values,
                                (pdp[mean_col] + pdp[sd_col]).values, alpha=.2,
                                color=var_color)
                ax.plot_trisurf(pdp[feature1].values, pdp[feature2].values,
                                (pdp[mean_col] - pdp[sd_col]).values, alpha=.2,
                                color=var_color)
            ax.set_xlabel(feature1)
            ax.set_ylabel(feature2)

            ax.set_zlabel("Predicted {}".format(class_name))
            handles, labels = ax.get_legend_handles_labels()
            ax.legend(handles, labels)
            if disable_offset:
                ax.zaxis.set_major_formatter(ScalarFormatter())
            # matplotlib increases x from left to right, flipping that
            # so the origin is front and center
            ax.invert_xaxis()

        return flatten([figure_list, axis_list])


    def _3d_pdp_plot_turbo_booster(self, pdp, feature1, feature2, pdp_metadata,
                                   with_variance=False, plot_title=None, disable_offset=True):
=======
>>>>>>> b9c000b7

        class_col_pairs = pdp_metadata['pdp_cols'].items()

        # if there are just 2 classes, pick the last one.
        if len(class_col_pairs) == 2:
            class_col_pairs = [class_col_pairs[-1]]

        feature_1_data = pdp[feature1].values
        feature_2_data = pdp[feature2].values

        feature_1_is_binary = len(np.unique(feature_1_data)) == 2
        feature_2_is_binary = len(np.unique(feature_2_data)) == 2

        if not feature_1_is_binary and not feature_2_is_binary:
            plot_objects = self._plot_3d_full_mesh(pdp, feature1, feature2,
                                                   pdp_metadata, class_col_pairs,
                                                   with_variance=with_variance)

        elif feature_1_is_binary and feature_2_is_binary:
            # may want to call _plot_3d_2_binary_features
            plot_objects = self._plot_3d_full_mesh(pdp, feature1, feature2,
                                                   pdp_metadata, class_col_pairs,
                                                   with_variance=with_variance)

        else:
            # one feature is binary and one isnt.
            # may want to call _plot_2d_1_binary_feature_and_1_continuous
            binary_feature, non_binary_feature = {
                feature_1_is_binary: [feature1, feature2],
                (not feature_1_is_binary):[feature2, feature1]
            }[feature_1_is_binary]

            plot_objects = self._plot_3d_full_mesh(pdp,
                                                   binary_feature,
                                                   non_binary_feature,
                                                   pdp_metadata, class_col_pairs,
                                                   with_variance=with_variance)

        for obj in plot_objects:
            if isinstance(obj, mpl_axes):
                if disable_offset:
                    obj.xaxis.set_major_formatter(ScalarFormatter())
                    obj.yaxis.set_major_formatter(ScalarFormatter())
                if plot_title:
                    obj.set_title("Partial Dependence")
                # matplotlib increases x from left to right, flipping that
                # so the origin is front and center
                obj.invert_xaxis()
        return plot_objects


    def _plot_3d_full_mesh(self, pdp, feature1, feature2,
                           pdp_metadata, class_col_pairs,
                           with_variance=False):
        colors = cycle(COLORS)

        figure_list, axis_list = [], []

        sd_col = pdp_metadata['sd_col']
        for class_name, mean_col in class_col_pairs:
            gradient_x, gradient_y, X, Y, Z = self.compute_3d_gradients(pdp, mean_col, feature1, feature2)
            color_gradient, xmin, xmax, ymin, ymax = coordinate_gradients_to_1d_colorscale(gradient_x, gradient_y)
            plt.figure()
            ax = plt.subplot2grid((3, 3), (0, 0), colspan=2, rowspan=3, projection='3d')
            figure_list.append(ax.figure)
            axis_list.append(ax)
            surface = ax.plot_surface(X, Y, Z, alpha=.7, facecolors=color_gradient, linewidth=0., rstride=1, cstride=1)

            #add 2D color scale
            ax_colors = plt.subplot2grid((3, 3), (1, 2), colspan=1, rowspan=1)
            ax_colors = plot_2d_color_scale(xmin, xmax, ymin, ymax, ax=ax_colors)
            ax_colors.set_xlabel("Local Impact {}".format(feature1))
            ax_colors.set_ylabel("Local Impact {}".format(feature2))

            if with_variance:
                var_color = next(colors)
                ax.plot_trisurf(pdp[feature1].values, pdp[feature2].values,
                                (pdp[mean_col] + pdp[sd_col]).values, alpha=.2,
                                color=var_color)
                ax.plot_trisurf(pdp[feature1].values, pdp[feature2].values,
                                (pdp[mean_col] - pdp[sd_col]).values, alpha=.2,
                                color=var_color)
            ax.set_xlabel(feature1)
            ax.set_ylabel(feature2)
            ax.set_zlabel("Predicted {}".format(class_name))

            handles, labels = ax.get_legend_handles_labels()
            ax.legend(handles, labels)
        return flatten([figure_list, axis_list])

<<<<<<< HEAD

    def _plot_3d_2_binary_feature(self, pdp, feature1, feature2, pdp_metadata,
=======
    def _plot_3d_2_binary_features(self, pdp, feature1, feature2, pdp_metadata,
>>>>>>> b9c000b7
                                  class_col_pairs, with_variance=False):
        colors = cycle(COLORS)
        figure_list, axis_list = [], []
        for class_name, mean_col in class_col_pairs:

            fig = plt.figure()
            ax = fig.add_subplot(111, projection='3d')

            for val in np.unique(pdp[feature2]):
                filter_idx = pdp[feature2] == val
                pdp_vals = pdp[filter_idx][mean_col].values
                x1 = pdp[filter_idx][feature1].values
                x2 = pdp[filter_idx][feature2].values
                ax.plot(x1, x2, pdp_vals)

            figure_list.append(fig)
            axis_list.append(ax)
            color = next(colors)
            ax.set_xlabel(feature1)
            ax.set_ylabel(feature2)
            ax.set_zlabel("Predicted {}".format(class_name))
            handles, labels = ax.get_legend_handles_labels()
            ax.legend(handles, labels)
        return flatten([figure_list, axis_list])


    def _plot_2d_2_binary_feature(self, pdp, feature1, feature2, pdp_metadata,
                                  class_col_pairs, with_variance=False):
        colors = cycle(COLORS)
        figure_list, axis_list = [], []
        sd_col = pdp_metadata['sd_col']
        for class_name, mean_col in class_col_pairs:

            f = plt.figure()
            ax = f.add_subplot(111)

            for val in np.unique(pdp[feature2]):
                color = next(colors)
                filter_idx = pdp[feature2] == val
                pdp_vals = pdp[filter_idx][mean_col].values
                x1 = pdp[filter_idx][feature1].values
                ax.bar(x1, pdp_vals, color=color,
                       label="{} = {}".format(*[feature2, val], align='center')
                      )
                if with_variance:
                    ax.errorbar(x1, pdp_vals, yerr=pdp[filter_idx][sd_col].values,
                                color=color)
                # if with_variance:
                #     upper_plane = pdp_vals + pdp[filter_idx][sd_col]
                #     lower_plane = pdp_vals - pdp[filter_idx][sd_col]
                #     ax.fill_between(x1,
                #                     lower_plane.values,
                #                     upper_plane.values,
                #                     alpha=.2,
                #                     color=color)

            figure_list.append(f)
            axis_list.append(ax)
            color = next(colors)
            ax.set_xlabel(feature1)
            ax.set_ylabel("Predicted {}".format(class_name))
            handles, labels = ax.get_legend_handles_labels()
            ax.legend(handles, labels)
        return flatten([figure_list, axis_list])

    def _plot_2d_1_binary_feature_and_1_continuous(self, pdp, binary_feature,
                                                   non_binary_feature, pdp_metadata,
                                                   class_col_pairs, with_variance=False):
        colors = cycle(COLORS)
        figure_list, axis_list = [], []
        sd_col = pdp_metadata['sd_col']

        binary_vals = np.unique(pdp[binary_feature])
        for class_name, mean_col in class_col_pairs:

            f = plt.figure()
            ax = f.add_subplot(111, projection='3d')

            figure_list.append(f)
            axis_list.append(ax)
            color = next(colors)

            ax.bar3d(x1, x2, pdp_data,
                     dx, dy, dz, color=color)
            ax.set_xlabel(feature1)
            ax.set_ylabel(feature2)
            ax.set_zlabel("Predicted {}".format(class_name))
            handles, labels = ax.get_legend_handles_labels()
            ax.legend(handles, labels)
        return flatten([figure_list, axis_list])




    def partial_dependency_sklearn(self):
        """Uses sklearn's implementation"""
        raise NotImplementedError("Not yet included")


    @staticmethod
    def _check_grid(grid, feature_ids):
        if not isinstance(grid, np.ndarray):
            err_msg = "Grid of type {} must be a numpy array".format(type(grid))
            raise exceptions.MalformedGridError(err_msg)

        if len(feature_ids) != grid.shape[0]:
            err_msg = "Given {0} features, there must be {1} rows in grid" \
                      "but {2} were found".format(len(feature_ids),
                                                  len(feature_ids),
                                                  grid.shape[0])
            raise exceptions.MalformedGridError(err_msg)


    @staticmethod
    def _check_dataset_type(dataset):
        """
        Ensures that dataset is pandas dataframe
        :param dataset:
        :return:
        """
        if not isinstance(dataset, pd.DataFrame):
            err_msg = "Dataset.data must be a pandas.dataframe"
            raise exceptions.DataSetError(err_msg)


    @staticmethod
    def _check_grid_range(grid_range):
        """
        Tested by unit test, ensures grid range is between 0 and 1
        :param grid_range (tuple)

        """
        if len(grid_range) != 2:
            err_msg = "Grid range {} must have 2 elements".format(grid_range)
            raise exceptions.MalformedGridRangeError(err_msg)
        if not all([i >= 0 and i <= 1 for i in grid_range]):
            err_msg = "All elements of grid range {} " \
                      "must be between 0 and 1".format(grid_range)
            raise exceptions.MalformedGridRangeError(err_msg)

    @staticmethod
    def compute_3d_gradients(pdp, mean_col, feature_1, feature_2, scaled=True):
        """
        Computes component-wise gradients of pdp dataframe.


        :param pdp: pandas.DataFrame
            DataFrame containing partial dependence values
        :param mean_col: string
            column name corresponding to pdp value
        :param feature_1: string
            column name corresponding to feature 1
        :param feature_2: string
            column name corresponding to feature 2
        :param scaled: bool
            Whether to scale the x1 and x2 gradients relative to x1 and x2 bin sizes
        :return: dx, dy, x_matrix, y_matrix, z_matrix
        """
        def feature_vals_to_grad_deltas(values):
            values = np.unique(values)
            values.sort()
            diffs = np.diff(values)
            conv_diffs = np.array([(diffs[i] + diffs[i + 1]) / 2 for i in range(0, len(diffs) - 1)])
            diffs = np.concatenate((np.array([diffs[0]]), conv_diffs, np.array([diffs[-1]])))
            return diffs

        df = pdp.sort(columns=[feature_1, feature_2])
        grid_size_1d = int(df.shape[0] ** (.5))

        feature_1_diffs = feature_vals_to_grad_deltas(df[feature_1].values)
        feature_2_diffs = feature_vals_to_grad_deltas(df[feature_2].values)

        z_matrix = np.zeros((grid_size_1d, grid_size_1d))
        x_matrix = np.zeros((grid_size_1d, grid_size_1d))
        y_matrix = np.zeros((grid_size_1d, grid_size_1d))

        for i in range(grid_size_1d):
            for j in range(grid_size_1d):
                idx = i * grid_size_1d + j
                x_val = df[feature_1].iloc[idx]
                y_val = df[feature_2].iloc[idx]
                z_val = df[mean_col].iloc[idx]

                z_matrix[i, j] = z_val
                x_matrix[i, j] = x_val
                y_matrix[i, j] = y_val

        dx, dy = np.gradient(z_matrix)
        dx = dx.T
        if scaled:
            dx = np.apply_along_axis(lambda x: x / feature_1_diffs, 1, dx)
            dy = np.apply_along_axis(lambda x: x / feature_2_diffs, 1, dy)

        return dx, dy, x_matrix, y_matrix, z_matrix


<|MERGE_RESOLUTION|>--- conflicted
+++ resolved
@@ -17,7 +17,6 @@
 
 plt.rcParams['figure.autolayout'] = True
 
-<<<<<<< HEAD
 
 def _compute_pd(index, estimator_fn, grid_expanded, number_of_classes, feature_ids, input_data):
     """ Helper function to compute partial dependence for each grid value
@@ -74,8 +73,6 @@
     return pd_dict
 
 
-=======
->>>>>>> b9c000b7
 class PartialDependence(BaseGlobalInterpretation):
     """Contains methods for partial dependence. Subclass of BaseGlobalInterpretation"""
 
@@ -125,48 +122,38 @@
             features, so generally one should only look at one or two features at a
             time. These feature ids must be available in the class's associated DataSet.
             As of now, we only support looking at 1 or 2 features at a time.
-
         predict_fn(estimator.function):
             an estimator function of a fitted model used to derive prediction. Supports
             classification and regression. Supports classification(binary, multi-class) and regression.
             predictions = predict_fn(data)
-
         grid(numpy.ndarray):
             2 dimensional array on which we fix values of features. Note this is
             determined automatically if not given based on the percentiles of the
             dataset.
-
         grid_resolution(int):
             how many unique values to include in the grid. If the percentile range
             is 5% to 95%, then that range will be cut into <grid_resolution>
             equally size bins.
-
         n_jobs(int):
             The number of CPUs to use to compute the PDs. -1 means 'all CPUs'.
             Defaults to using all cores(-1).
-
         grid_range(tuple):
             the percentile extrama to consider. 2 element tuple, increasing, bounded
             between 0 and 1.
-
         sample(bool):
             Whether to sample from the original dataset.
-
         sampling_strategy(string):
             If sampling, which approach to take. See DataSet.generate_sample for
             details.
-
         n_samples(int):
             The number of samples to use from the original dataset. Note this is
             only active if sample = True and sampling strategy = 'uniform'. If
             using 'uniform-over-similarity-ranks', use samples per bin
-
         bin_count(int):
             The number of bins to use when using the similarity based sampler. Note
             this is only active if sample = True and
             sampling_strategy = 'uniform-over-similarity-ranks'.
             total samples = bin_count * samples per bin.
-
         samples_per_bin(int):
             The number of samples to collect for each bin within the sampler. Note
             this is only active if sample = True and
@@ -180,7 +167,6 @@
         >>> rf = RandomForestClassier()
         >>> rf.fit(X,y)
         >>> partial_dependence(feature_ids, rf.predict)
-            or
         >>> partial_dependence(feature_ids, rf.predict_proba)
         """
         # TODO: There might be a better place to do this check
@@ -296,7 +282,6 @@
                                 sampling_strategy='uniform-over-similarity-ranks',
                                 n_samples=5000, bin_count=50, samples_per_bin=10,
                                 with_variance=False, n_jobs=-1):
-
         """
         Computes partial_dependence of a set of variables. Essentially approximates
         the partial partial_dependence of the predict_fn with respect to the variables
@@ -309,60 +294,47 @@
             Note that the algorithm's complexity scales exponentially with additional
             features, so generally one should only look at one or two features at a
             time. These feature ids must be avaiable in the class's associated DataSet.
-
             As of now, we only support looking at 1 or 2 features at a time.
-
         predict_fn(predict_fn):
             an estimator function of a fitted model used to derive prediction. Supports
             classification and regression. Supports classification(binary, multi-class) and regression.
-
         grid(numpy.ndarray):
             2 dimensional array on which we fix values of features. Note this is
             determined automatically if not given based on the percentiles of the
             dataset.
-
         grid_resolution(int):
             how many unique values to include in the grid. If the percentile range
             is 5% to 95%, then that range will be cut into <grid_resolution>
             equally size bins.
-
         grid_range(tuple):
             the percentile extrama to consider. 2 element tuple, increasing, bounded
             between 0 and 1.
-
         sample(bool):
-            Whether to sample from the original dataset.
-
+            whether to sample from the original dataset.
         sampling_strategy(string):
             If sampling, which approach to take. See DataSet.generate_sample for
             details.
-
         n_samples(int):
             The number of samples to use from the original dataset. Note this is
             only active if sample = True and sampling strategy = 'uniform'. If
             using 'uniform-over-similarity-ranks', use samples per bin
-
         bin_count(int):
             The number of bins to use when using the similarity based sampler. Note
             this is only active if sample = True and
             sampling_strategy = 'uniform-over-similarity-ranks'.
             total samples = bin_count * samples per bin.
-
         samples_per_bin(int):
             The number of samples to collect for each bin within the sampler. Note
             this is only active if sample = True and
             sampling_strategy = 'uniform-over-similarity-ranks'. If using
             sampling_strategy = 'uniform', use n_samples.
             total samples = bin_count * samples per bin.
-
         with_variance(bool):
             whether to include pdp error bars in the plots. Currently disabled for 3D
             plots for visibility. If you have a use case where you'd like error bars for
             3D pdp plots, let us know!
-
         plot_title(string):
             title for pdp plots
-
         n_jobs(int):
             The number of CPUs to use to compute the PDs. -1 means 'all CPUs'.
             Defaults to using all cores(-1).
@@ -407,10 +379,8 @@
     def _plot_pdp_from_df(self, feature_ids, pdp, with_variance=False,
                           plot_title=None, disable_offset=True):
         n_features = len(feature_ids)
-
         mean_columns = self._pdp_metadata['pdp_cols'].values()
         val_columns = self._pdp_metadata['val_cols']
-
         self.interpreter.logger.debug("Mean columns: {}".format(mean_columns))
 
         if n_features == 1:
@@ -418,25 +388,17 @@
             return self._2d_pdp_plot(pdp, feature_name, self._pdp_metadata,
                                      with_variance=with_variance,
                                      plot_title=plot_title, disable_offset=disable_offset)
-
         elif n_features == 2:
             feature1, feature2 = val_columns
-<<<<<<< HEAD
             return self._3d_pdp_plot_turbo_booster(pdp, feature1, feature2, self._pdp_metadata,
                                                    with_variance=with_variance,
                                                    plot_title=plot_title)
 
-=======
-            return self._3d_pdp_plot(pdp, feature1, feature2, self._pdp_metadata,
-                                     with_variance=with_variance,
-                                     plot_title=plot_title)
->>>>>>> b9c000b7
 
     def _2d_pdp_plot(self, pdp, feature_name, pdp_metadata,
                      with_variance=False, plot_title=None, disable_offset=True):
         colors = cycle(COLORS)
         figure_list, axis_list = [], []
-
         class_col_pairs = pdp_metadata['pdp_cols'].items()
         sd_col = pdp_metadata['sd_col']
 
@@ -494,7 +456,6 @@
 
     def _3d_pdp_plot(self, pdp, feature1, feature2, pdp_metadata,
                      with_variance=False, plot_title=None, disable_offset=True):
-<<<<<<< HEAD
         colors = cycle(COLORS)
         figure_list, axis_list = [], []
 
@@ -534,15 +495,11 @@
             # matplotlib increases x from left to right, flipping that
             # so the origin is front and center
             ax.invert_xaxis()
-
         return flatten([figure_list, axis_list])
 
 
     def _3d_pdp_plot_turbo_booster(self, pdp, feature1, feature2, pdp_metadata,
                                    with_variance=False, plot_title=None, disable_offset=True):
-=======
->>>>>>> b9c000b7
-
         class_col_pairs = pdp_metadata['pdp_cols'].items()
 
         # if there are just 2 classes, pick the last one.
@@ -579,7 +536,6 @@
                                                    non_binary_feature,
                                                    pdp_metadata, class_col_pairs,
                                                    with_variance=with_variance)
-
         for obj in plot_objects:
             if isinstance(obj, mpl_axes):
                 if disable_offset:
@@ -632,12 +588,8 @@
             ax.legend(handles, labels)
         return flatten([figure_list, axis_list])
 
-<<<<<<< HEAD
 
     def _plot_3d_2_binary_feature(self, pdp, feature1, feature2, pdp_metadata,
-=======
-    def _plot_3d_2_binary_features(self, pdp, feature1, feature2, pdp_metadata,
->>>>>>> b9c000b7
                                   class_col_pairs, with_variance=False):
         colors = cycle(COLORS)
         figure_list, axis_list = [], []
@@ -685,14 +637,6 @@
                 if with_variance:
                     ax.errorbar(x1, pdp_vals, yerr=pdp[filter_idx][sd_col].values,
                                 color=color)
-                # if with_variance:
-                #     upper_plane = pdp_vals + pdp[filter_idx][sd_col]
-                #     lower_plane = pdp_vals - pdp[filter_idx][sd_col]
-                #     ax.fill_between(x1,
-                #                     lower_plane.values,
-                #                     upper_plane.values,
-                #                     alpha=.2,
-                #                     color=color)
 
             figure_list.append(f)
             axis_list.append(ax)
@@ -730,8 +674,6 @@
         return flatten([figure_list, axis_list])
 
 
-
-
     def partial_dependency_sklearn(self):
         """Uses sklearn's implementation"""
         raise NotImplementedError("Not yet included")
@@ -782,7 +724,6 @@
     def compute_3d_gradients(pdp, mean_col, feature_1, feature_2, scaled=True):
         """
         Computes component-wise gradients of pdp dataframe.
-
 
         :param pdp: pandas.DataFrame
             DataFrame containing partial dependence values
@@ -830,7 +771,6 @@
         if scaled:
             dx = np.apply_along_axis(lambda x: x / feature_1_diffs, 1, dx)
             dy = np.apply_along_axis(lambda x: x / feature_2_diffs, 1, dy)
-
         return dx, dy, x_matrix, y_matrix, z_matrix
 
 
