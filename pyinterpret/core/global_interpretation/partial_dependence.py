--- conflicted
+++ resolved
@@ -170,7 +170,6 @@
             total samples = bin_count * samples per bin.
         return_metadata: boolean
 
-<<<<<<< HEAD
         :Example:
         >>> from pyinterpret.model import InMemoryModel
         >>> from pyinterpret.core.explanations import Interpretation
@@ -180,11 +179,7 @@
         >>> X = boston.data
         >>> y = boston.target
         >>> features = boston.feature_names
-=======
-        Example
-        --------
-        >>> from sklearn.ensemble import RandomForestClassifier
->>>>>>> 5f3e7ef0
+
         >>> rf = RandomForestClassier()
         >>> rf.fit(X,y)
 
